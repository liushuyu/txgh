--- conflicted
+++ resolved
@@ -55,32 +55,20 @@
       payload = Hash[URI.decode_www_form(request.body.read)]
       config = Txgh::KeyManager.config_from_project(payload['project'])
 
-<<<<<<< HEAD
       if authenticated_transifex_request?(config.transifex_project, request)
         handler = transifex_handler_for(
           project: config.transifex_project,
           repo: config.github_repo,
-          resource: payload['resource'],
+          resource_slug: request['resource'],
           language: payload['language'],
           logger: settings.logger
         )
 
         handler.execute
+        status 200
       else
         status 401
       end
-=======
-      handler = transifex_handler_for(
-        project: config.transifex_project,
-        repo: config.github_repo,
-        resource_slug: request['resource'],
-        language: request['language'],
-        logger: settings.logger
-      )
-
-      handler.execute
-      status 200
->>>>>>> 04b7cdba
     end
 
     post '/github' do
@@ -105,15 +93,11 @@
           logger: settings.logger
         )
 
-<<<<<<< HEAD
         handler.execute
+        status 200
       else
         status 401
       end
-=======
-      handler.execute
-      status 200
->>>>>>> 04b7cdba
     end
 
     private
